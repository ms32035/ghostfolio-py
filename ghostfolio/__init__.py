import logging
from datetime import datetime, timedelta
from typing import Optional, Dict, Any, Union

import requests
from requests.exceptions import HTTPError


class Ghostfolio:
    """
    A Python client for the Ghostfolio API.
    
    Ghostfolio is an open-source wealth management software that helps you track
    your personal finances and investments. This client provides a Python interface
    to interact with the Ghostfolio API.
    
    Args:
        token (str): Your Ghostfolio access token
        host (str): The Ghostfolio instance URL (defaults to https://ghostfol.io/)
    
    Example:
        ```python
        from ghostfolio import Ghostfolio
        
        # Initialize client
        client = Ghostfolio(token="your_access_token")
        
        # Get portfolio performance
        performance = client.performance(date_range="1y")
        
        # Get account details
        accounts = client.accounts()
        ```
    
    Attributes:
        host (str): The Ghostfolio instance URL
        token (str): Your Ghostfolio access token
    """

<<<<<<< HEAD
    def __init__(self, token: str, host: str = "https://ghostfol.io/"):
        """
        Initialize the Ghostfolio client.
        
        Args:
            token (str): Your Ghostfolio access token
            host (str): The Ghostfolio instance URL
        """
        self.host = host
        self.token = token
        self._jwt_token: Optional[str] = None
        self._jwt_token_expiry: Optional[datetime] = None
=======
    def __init__(
        self, token: str, host: str = "https://ghostfol.io/", verify_ssl: bool = True
    ):
        self.host = host
        self._token = token
        self._jwt_token: str | None = None
        self._jwt_token_expiry: datetime | None = None
        self._verify_ssl = verify_ssl
>>>>>>> 416c8b1c

    def _url(self, endpoint: str, object_id: Optional[str] = None, api_version: str = "v1") -> str:
        """
        Build API URL for given endpoint.
        
        Args:
            endpoint (str): API endpoint path
            object_id (Optional[str]): Optional object ID for the endpoint
            api_version (str): API version (default: "v1")
        
        Returns:
            str: Complete API URL
        """
        return f"{self.host}/api/{api_version}/{endpoint}/" + (
            object_id + "/" if object_id else ""
        )

    def _refresh_jwt_token(self) -> None:
        """
        Refresh JWT token if expired or not present.
        
        This method handles the authentication flow by obtaining a JWT token
        from the Ghostfolio API using the provided access token.
        """
        if self._jwt_token is not None and self._jwt_token_expiry < datetime.now():
            return

        self._jwt_token = self._process_response(
            requests.post(
                f"{self.host}/api/v1/auth/anonymous/",
                {"accessToken": self._token},
                verify=self._verify_ssl,
            )
        )["authToken"]
        self._jwt_token_expiry = datetime.now() + timedelta(days=30)

    def get(self, endpoint: str, params: Optional[Dict[str, Any]] = None, api_version: str = "v1") -> Dict[str, Any]:
        """
        Make a GET request to the Ghostfolio API.
        
        Args:
            endpoint (str): API endpoint path
            params (Optional[Dict[str, Any]]): Query parameters to include in the request
            api_version (str): API version (default: "v1")
        
        Returns:
            Dict[str, Any]: API response as dictionary
        
        Raises:
            HTTPError: If the request fails or returns an error status code
        """
        self._refresh_jwt_token()

        return self._process_response(
            requests.get(
                self._url(endpoint, api_version=api_version),
                headers={"Authorization": f"Bearer {self._jwt_token}"},
                params=params,
                verify=self._verify_ssl,
            )
        )

    def post(
        self, endpoint: str, data: Optional[Dict[str, Any]] = None, api_version: str = "v1", object_id: Optional[str] = None
    ) -> Dict[str, Any]:
        """
        Make a POST request to the Ghostfolio API.
        
        Args:
            endpoint (str): API endpoint path
            data (Optional[Dict[str, Any]]): Request body data to send
            api_version (str): API version (default: "v1")
            object_id (Optional[str]): Optional object ID for the endpoint
        
        Returns:
            Dict[str, Any]: API response as dictionary
        
        Raises:
            HTTPError: If the request fails or returns an error status code
        """
        self._refresh_jwt_token()

        return self._process_response(
            requests.post(
                self._url(endpoint, object_id, api_version),
                headers={"Authorization": f"Bearer {self._jwt_token}"},
                json=data,
                verify=self._verify_ssl,
            )
        )

    def put(
        self, endpoint: str, data: Optional[Dict[str, Any]] = None, api_version: str = "v1", object_id: Optional[str] = None
    ) -> Dict[str, Any]:
        """
        Make a PUT request to the Ghostfolio API.
        
        Args:
            endpoint (str): API endpoint path
            data (Optional[Dict[str, Any]]): Request body data to send
            api_version (str): API version (default: "v1")
            object_id (Optional[str]): Optional object ID for the endpoint
        
        Returns:
            Dict[str, Any]: API response as dictionary
        
        Raises:
            HTTPError: If the request fails or returns an error status code
        """
        self._refresh_jwt_token()

        return self._process_response(
            requests.put(
                self._url(endpoint, object_id, api_version),
                headers={"Authorization": f"Bearer {self._jwt_token}"},
                json=data,
                verify=self._verify_ssl,
            )
        )

    @staticmethod
    def _process_response(resp: requests.Response) -> Dict[str, Any]:
        """
        Process API response and handle errors.
        
        Args:
            resp (requests.Response): HTTP response object from requests library
        
        Returns:
            Dict[str, Any]: JSON response data as dictionary
        
        Raises:
            HTTPError: If the request failed or returned an error status code
        """
        try:
            resp.raise_for_status()
        except HTTPError as http_err:
            logging.error(resp.text)
            raise http_err

        return resp.json()

    def orders(self, account_id: Optional[str] = None) -> Dict[str, Any]:
        """
        Get all orders from your portfolio.
        
        Retrieves a list of all buy/sell orders in your portfolio, optionally
        filtered by a specific account.
        
        Args:
            account_id (Optional[str]): Optional account ID to filter orders by specific account
        
        Returns:
            Dict[str, Any]: Dictionary containing order data with activities, pagination, etc.
        
        Example:
            ```python
            # Get all orders
            orders = client.orders()
            
            # Get orders for specific account
            account_orders = client.orders(account_id="account_123")
            ```
        """
        params = {"accounts": account_id} if account_id else None
        return self.get("order", params=params)

    def performance(self, date_range: str = "max") -> Dict[str, Any]:
        """
        Get portfolio performance data.
        
        Retrieves comprehensive performance metrics for your portfolio including
        returns, benchmarks, and performance comparisons over the specified time period.
        
        Args:
            date_range (str): Time range for performance data. Options include:
                - "1d": 1 day
                - "1w": 1 week  
                - "1m": 1 month
                - "3m": 3 months
                - "6m": 6 months
                - "1y": 1 year
                - "2y": 2 years
                - "5y": 5 years
                - "max": Maximum available period
        
        Returns:
            Dict[str, Any]: Dictionary containing performance metrics including:
                - returns: Portfolio returns data
                - benchmarks: Benchmark comparison data
                - performance: Detailed performance metrics
                - range: The date range used
        
        Example:
            ```python
            # Get 1 year performance
            perf = client.performance(date_range="1y")
            
            # Get maximum available performance data
            max_perf = client.performance()
            ```
        """
        return self.get(
            "portfolio/performance", params={"range": date_range}, api_version="v2"
        )

    def holdings(self, date_range: str = "max") -> Dict[str, Any]:
        """
        Get portfolio holdings and positions.
        
        Retrieves current portfolio holdings including positions, allocations,
        and asset breakdowns for the specified time period.
        
        Args:
            date_range (str): Time range for holdings data. Options include:
                - "1d": 1 day
                - "1w": 1 week  
                - "1m": 1 month
                - "3m": 3 months
                - "6m": 6 months
                - "1y": 1 year
                - "2y": 2 years
                - "5y": 5 years
                - "max": Maximum available period
        
        Returns:
            Dict[str, Any]: Dictionary containing holdings data including:
                - holdings: List of current positions
                - accounts: Account breakdown
                - allocations: Asset allocation data
                - range: The date range used
        
        Example:
            ```python
            # Get current holdings
            holdings = client.holdings()
            
            # Get holdings for specific period
            monthly_holdings = client.holdings(date_range="1m")
            ```
        """
        return self.get("portfolio/holdings", params={"range": date_range})

    def position(self, data_source: str, symbol: str) -> Dict[str, Any]:
        """
        Get position details for a specific symbol from a data source.
        
        Retrieves detailed information about a specific position including
        current value, quantity, performance, and market data.
        
        Args:
            data_source (str): Data source (e.g., "YAHOO", "COINGECKO", "MANUAL")
            symbol (str): Symbol/ticker of the asset
        
        Returns:
            Dict[str, Any]: Dictionary containing position details including:
                - symbol: Asset symbol
                - quantity: Current quantity held
                - value: Current market value
                - performance: Performance metrics
                - marketData: Current market data
        
        Example:
            ```python
            # Get position for Microsoft stock
            msft_position = client.position("YAHOO", "MSFT")
            
            # Get position for Bitcoin
            btc_position = client.position("COINGECKO", "bitcoin")
            ```
        """
        return self.get(f"portfolio/position/{data_source}/{symbol}")

    def import_transactions(self, data: Dict[str, Any]) -> None:
        """
        Import transactions into your portfolio.
        
        Imports a batch of transactions (buy/sell orders) into your Ghostfolio
        portfolio. This is useful for bulk importing historical data or
        transactions from other platforms.
        
        Args:
            data (Dict[str, Any]): Transaction data in the format expected by Ghostfolio API.
                Should contain an "activities" list with transaction objects.
        
        Raises:
            HTTPError: If the import fails or returns an error status code
        
        Example:
            ```python
            transactions = {
                "activities": [
                    {
                        "currency": "USD",
                        "dataSource": "YAHOO",
                        "date": "2021-09-15T00:00:00.000Z",
                        "fee": 19,
                        "quantity": 5,
                        "symbol": "MSFT",
                        "type": "BUY",
                        "unitPrice": 298.58
                    }
                ]
            }
            client.import_transactions(transactions)
            ```
        """
        self.post("import", data)

    def details(self) -> Dict[str, Any]:
        """
        Get comprehensive portfolio details including accounts, positions, and summary.
        
        Retrieves a complete overview of your portfolio including account
        information, current positions, performance summary, and portfolio metrics.
        
        Returns:
            Dict[str, Any]: Dictionary containing complete portfolio information including:
                - accounts: List of all accounts
                - positions: Current portfolio positions
                - summary: Portfolio summary metrics
                - performance: Overall performance data
        
        Example:
            ```python
            # Get all portfolio details
            details = client.details()
            ```
        """
        return self.get("portfolio/details")

    def investments(self, group_by: str = "month", date_range: str = "max") -> Dict[str, Any]:
        """
        Get investment data grouped by time period.
        
        Retrieves investment activity data grouped by the specified time period,
        showing cash flows, contributions, and investment patterns over time.
        
        Args:
            group_by (str): Grouping period ("day", "week", "month", "quarter", "year")
            date_range (str): Time range for investment data. Options include:
                - "1d": 1 day
                - "1w": 1 week  
                - "1m": 1 month
                - "3m": 3 months
                - "6m": 6 months
                - "1y": 1 year
                - "2y": 2 years
                - "5y": 5 years
                - "max": Maximum available period
        
        Returns:
            Dict[str, Any]: Dictionary containing investment data grouped by the specified period including:
                - investments: List of investment periods with data
                - total: Total investment amount
                - range: The date range used
                - groupBy: The grouping period used
        
        Example:
            ```python
            # Get monthly investments for the last year
            investments = client.investments(group_by="month", date_range="1y")
            
            # Get quarterly investments for maximum period
            quarterly = client.investments(group_by="quarter")
            ```
        """
        return self.get(
            "portfolio/investments", params={"range": date_range, "groupBy": group_by}
        )

    def dividends(self, group_by: str = "month", date_range: str = "max") -> Dict[str, Any]:
        """
        Get dividend data grouped by time period.
        
        Retrieves dividend income data grouped by the specified time period,
        showing dividend payments, yield, and income patterns over time.
        
        Args:
            group_by (str): Grouping period ("day", "week", "month", "quarter", "year")
            date_range (str): Time range for dividend data. Options include:
                - "1d": 1 day
                - "1w": 1 week  
                - "1m": 1 month
                - "3m": 3 months
                - "6m": 6 months
                - "1y": 1 year
                - "2y": 2 years
                - "5y": 5 years
                - "max": Maximum available period
        
        Returns:
            Dict[str, Any]: Dictionary containing dividend data grouped by the specified period including:
                - dividends: List of dividend periods with data
                - total: Total dividend income
                - range: The date range used
                - groupBy: The grouping period used
        
        Example:
            ```python
            # Get monthly dividends for the last year
            dividends = client.dividends(group_by="month", date_range="1y")
            
            # Get quarterly dividends for maximum period
            quarterly = client.dividends(group_by="quarter")
            ```
        """
        return self.get(
            "portfolio/dividends", params={"range": date_range, "groupBy": group_by}
        )

    def accounts(self) -> Dict[str, Any]:
        """
        Get all accounts in your portfolio.
        
        Retrieves a list of all accounts in your portfolio including account
        types, balances, and account-specific information.
        
        Returns:
            Dict[str, Any]: Dictionary containing account information including:
                - accounts: List of all accounts
                - total: Total portfolio value across all accounts
                - currency: Base currency for the portfolio
        
        Example:
            ```python
            # Get all accounts
            accounts = client.accounts()
            ```
        """
        return self.get("account")

    def market_data_admin(self) -> Dict[str, Any]:
        """
        Get overview of market data loaded in your Ghostfolio instance.
        
        Retrieves an administrative overview of market data sources and
        symbols that are currently loaded in your Ghostfolio instance.
        This is useful for understanding what market data is available.
        
        Returns:
            Dict[str, Any]: Dictionary containing market data overview including:
                - dataSources: List of available data sources
                - symbols: List of symbols with market data
                - lastUpdate: Last update timestamp
        
        Example:
            ```python
            # Get market data overview
            market_data = client.market_data_admin()
            ```
        """
        return self.get("admin/market-data")

    def market_data(self, data_source: str, symbol: str) -> Dict[str, Any]:
        """
        Get market data for a specific symbol from a data source.
        
        Retrieves current market data for a specific symbol including price,
        volume, market cap, and other relevant market information.
        
        Args:
            data_source (str): Data source (e.g., "YAHOO", "COINGECKO", "MANUAL")
            symbol (str): Symbol/ticker of the asset
        
        Returns:
            Dict[str, Any]: Dictionary containing market data for the specified symbol including:
                - symbol: Asset symbol
                - price: Current market price
                - currency: Price currency
                - marketData: Additional market data (volume, market cap, etc.)
                - dataSource: Source of the market data
        
        Example:
            ```python
            # Get market data for Apple stock
            aapl_data = client.market_data("YAHOO", "AAPL")
            
            # Get market data for Ethereum
            eth_data = client.market_data("COINGECKO", "ethereum")
            ```
        """
        return self.get(f"admin/market-data/{data_source}/{symbol}")

    def __hash__(self) -> int:
<<<<<<< HEAD
        """
        Return hash based on token and host.
        
        Returns:
            int: Hash value based on token and host combination
        """
        return hash((self.token, self.host))
=======
        return hash((self._token, self.host))
>>>>>>> 416c8b1c

    def __repr__(self) -> str:
        """
        Return string representation of the client.
        
        Returns:
            str: String representation showing the host URL
        """
        return f"Ghostfolio(host={self.host})"<|MERGE_RESOLUTION|>--- conflicted
+++ resolved
@@ -37,29 +37,22 @@
         token (str): Your Ghostfolio access token
     """
 
-<<<<<<< HEAD
-    def __init__(self, token: str, host: str = "https://ghostfol.io/"):
-        """
-        Initialize the Ghostfolio client.
-        
-        Args:
-            token (str): Your Ghostfolio access token
-            host (str): The Ghostfolio instance URL
-        """
-        self.host = host
-        self.token = token
-        self._jwt_token: Optional[str] = None
-        self._jwt_token_expiry: Optional[datetime] = None
-=======
     def __init__(
         self, token: str, host: str = "https://ghostfol.io/", verify_ssl: bool = True
     ):
+        """
+        Initialize the Ghostfolio client.
+        
+        Args:
+            token (str): Your Ghostfolio access token
+            host (str): The Ghostfolio instance URL
+            verify_ssl (bool): Whether to verify SSL certificates            
+        """    
         self.host = host
         self._token = token
         self._jwt_token: str | None = None
         self._jwt_token_expiry: datetime | None = None
         self._verify_ssl = verify_ssl
->>>>>>> 416c8b1c
 
     def _url(self, endpoint: str, object_id: Optional[str] = None, api_version: str = "v1") -> str:
         """
@@ -545,17 +538,13 @@
         return self.get(f"admin/market-data/{data_source}/{symbol}")
 
     def __hash__(self) -> int:
-<<<<<<< HEAD
         """
         Return hash based on token and host.
         
         Returns:
             int: Hash value based on token and host combination
         """
-        return hash((self.token, self.host))
-=======
         return hash((self._token, self.host))
->>>>>>> 416c8b1c
 
     def __repr__(self) -> str:
         """
